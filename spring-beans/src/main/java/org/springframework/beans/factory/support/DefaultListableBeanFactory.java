--- conflicted
+++ resolved
@@ -710,46 +710,46 @@
 	protected boolean isAutowireCandidate(String beanName, DependencyDescriptor descriptor, AutowireCandidateResolver resolver)
 			throws NoSuchBeanDefinitionException {
 
-		String beanDefinitionName = BeanFactoryUtils.transformedBeanName(beanName);
-		if (containsBeanDefinition(beanDefinitionName)) {
-			return isAutowireCandidate(beanName, getMergedLocalBeanDefinition(beanDefinitionName), descriptor, resolver);
-		} else if (containsSingleton(beanName)) {
-			return isAutowireCandidate(beanName, new RootBeanDefinition(getType(beanName)), descriptor, resolver);
-		}
-
-		BeanFactory parent = getParentBeanFactory();
-		if (parent instanceof DefaultListableBeanFactory) {
-			// No bean definition found in this factory -> delegate to parent.
-			return ((DefaultListableBeanFactory) parent).isAutowireCandidate(beanName, descriptor, resolver);
-		} else if (parent instanceof ConfigurableListableBeanFactory) {
-			// If no DefaultListableBeanFactory, can't pass the resolver along.
-			return ((ConfigurableListableBeanFactory) parent).isAutowireCandidate(beanName, descriptor);
-		} else {
-			return true;
-		}
-	}
-
-	/**
-	 * Determine whether the specified bean definition qualifies as an autowire candidate,
-	 * to be injected into other beans which declare a dependency of matching type.
-	 *
-	 * @param beanName   the name of the bean definition to check
-	 * @param mbd        the merged bean definition to check
-	 * @param descriptor the descriptor of the dependency to resolve
-	 * @param resolver   the AutowireCandidateResolver to use for the actual resolution algorithm
-	 * @return whether the bean should be considered as autowire candidate
-	 */
-	protected boolean isAutowireCandidate(String beanName, RootBeanDefinition mbd,
-										  DependencyDescriptor descriptor, AutowireCandidateResolver resolver) {
-
-		String beanDefinitionName = BeanFactoryUtils.transformedBeanName(beanName);
-		resolveBeanClass(mbd, beanDefinitionName);
-		if (mbd.isFactoryMethodUnique && mbd.factoryMethodToIntrospect == null) {
-			new ConstructorResolver(this).resolveFactoryMethodIfPossible(mbd);
-		}
-		return resolver.isAutowireCandidate(
-				new BeanDefinitionHolder(mbd, beanName, getAliases(beanDefinitionName)), descriptor);
-	}
+        String beanDefinitionName = BeanFactoryUtils.transformedBeanName(beanName);
+        if (containsBeanDefinition(beanDefinitionName)) {
+            return isAutowireCandidate(beanName, getMergedLocalBeanDefinition(beanDefinitionName), descriptor, resolver);
+        } else if (containsSingleton(beanName)) {
+            return isAutowireCandidate(beanName, new RootBeanDefinition(getType(beanName)), descriptor, resolver);
+        }
+
+        BeanFactory parent = getParentBeanFactory();
+        if (parent instanceof DefaultListableBeanFactory) {
+            // No bean definition found in this factory -> delegate to parent.
+            return ((DefaultListableBeanFactory) parent).isAutowireCandidate(beanName, descriptor, resolver);
+        } else if (parent instanceof ConfigurableListableBeanFactory) {
+            // If no DefaultListableBeanFactory, can't pass the resolver along.
+            return ((ConfigurableListableBeanFactory) parent).isAutowireCandidate(beanName, descriptor);
+        } else {
+            return true;
+        }
+    }
+
+    /**
+     * Determine whether the specified bean definition qualifies as an autowire candidate,
+     * to be injected into other beans which declare a dependency of matching type.
+     *
+     * @param beanName   the name of the bean definition to check
+     * @param mbd        the merged bean definition to check
+     * @param descriptor the descriptor of the dependency to resolve
+     * @param resolver   the AutowireCandidateResolver to use for the actual resolution algorithm
+     * @return whether the bean should be considered as autowire candidate
+     */
+    protected boolean isAutowireCandidate(String beanName, RootBeanDefinition mbd,
+                                          DependencyDescriptor descriptor, AutowireCandidateResolver resolver) {
+
+        String beanDefinitionName = BeanFactoryUtils.transformedBeanName(beanName);
+        resolveBeanClass(mbd, beanDefinitionName);
+        if (mbd.isFactoryMethodUnique && mbd.factoryMethodToIntrospect == null) {
+            new ConstructorResolver(this).resolveFactoryMethodIfPossible(mbd);
+        }
+        return resolver.isAutowireCandidate(
+                new BeanDefinitionHolder(mbd, beanName, getAliases(beanDefinitionName)), descriptor);
+    }
 
 	@Override
 	public BeanDefinition getBeanDefinition(String beanName) throws NoSuchBeanDefinitionException {
@@ -799,11 +799,11 @@
 		return (this.configurationFrozen || super.isBeanEligibleForMetadataCaching(beanName));
 	}
 
-	@Override
-	public void preInstantiateSingletons() throws BeansException {
-		if (logger.isTraceEnabled()) {
-			logger.trace("Pre-instantiating singletons in " + this);
-		}
+    @Override
+    public void preInstantiateSingletons() throws BeansException {
+        if (logger.isTraceEnabled()) {
+            logger.trace("Pre-instantiating singletons in " + this);
+        }
 
 		// Iterate over a copy to allow for init methods which in turn register new bean definitions.
 		// While this may not be part of the regular factory bootstrap, it does otherwise work fine.
@@ -837,48 +837,45 @@
 			}
 		}
 
-		// Trigger post-initialization callback for all applicable beans...
-		for (String beanName : beanNames) {
-			Object singletonInstance = getSingleton(beanName);
-			if (singletonInstance instanceof SmartInitializingSingleton) {
-				final SmartInitializingSingleton smartSingleton = (SmartInitializingSingleton) singletonInstance;
-				if (System.getSecurityManager() != null) {
-					AccessController.doPrivileged((PrivilegedAction<Object>) () -> {
-						smartSingleton.afterSingletonsInstantiated();
-						return null;
-					}, getAccessControlContext());
-				} else {
-					smartSingleton.afterSingletonsInstantiated();
-				}
-			}
-		}
-	}
-
-
-	//---------------------------------------------------------------------
-	// Implementation of BeanDefinitionRegistry interface
-	//---------------------------------------------------------------------
-
-	/**
-	 * 向 IoC 容器注册解析的 BeanDefinition
-	 *
-	 * @param beanName       the name of the bean instance to register
-	 * @param beanDefinition definition of the bean instance to register
-	 * @throws BeanDefinitionStoreException
-	 */
-	@Override
-	public void registerBeanDefinition(String beanName, BeanDefinition beanDefinition)
-			throws BeanDefinitionStoreException {
-
-		Assert.hasText(beanName, "Bean name must not be empty");
-		Assert.notNull(beanDefinition, "BeanDefinition must not be null");
+        // Trigger post-initialization callback for all applicable beans...
+        for (String beanName : beanNames) {
+            Object singletonInstance = getSingleton(beanName);
+            if (singletonInstance instanceof SmartInitializingSingleton) {
+                final SmartInitializingSingleton smartSingleton = (SmartInitializingSingleton) singletonInstance;
+                if (System.getSecurityManager() != null) {
+                    AccessController.doPrivileged((PrivilegedAction<Object>) () -> {
+                        smartSingleton.afterSingletonsInstantiated();
+                        return null;
+                    }, getAccessControlContext());
+                } else {
+                    smartSingleton.afterSingletonsInstantiated();
+                }
+            }
+        }
+    }
+
+
+    //---------------------------------------------------------------------
+    // Implementation of BeanDefinitionRegistry interface
+    //---------------------------------------------------------------------
+
+    /**
+     * 向 IoC 容器注册解析的 BeanDefinition
+     *
+     * @param beanName       the name of the bean instance to register
+     * @param beanDefinition definition of the bean instance to register
+     * @throws BeanDefinitionStoreException
+     */
+    @Override
+    public void registerBeanDefinition(String beanName, BeanDefinition beanDefinition)
+            throws BeanDefinitionStoreException {
+
+        Assert.hasText(beanName, "Bean name must not be empty");
+        Assert.notNull(beanDefinition, "BeanDefinition must not be null");
 
 		if (beanDefinition instanceof AbstractBeanDefinition) {
 			try {
-<<<<<<< HEAD
 				// 校验 beanDefinition
-=======
->>>>>>> e82498b7
 				((AbstractBeanDefinition) beanDefinition).validate();
 			} catch (BeanDefinitionValidationException ex) {
 				throw new BeanDefinitionStoreException(beanDefinition.getResourceDescription(), beanName,
@@ -886,7 +883,6 @@
 			}
 		}
 
-<<<<<<< HEAD
 		// 检查是否有同名的 BeanDefinition 已经在 IoC 容器中注册，
 		// 如果已经注册，并且不允许覆盖已注册的 Bean，则抛出注册失败异常
 		BeanDefinition existingDefinition = this.beanDefinitionMap.get(beanName);
@@ -894,13 +890,6 @@
 		if (existingDefinition != null) {
 			if (!isAllowBeanDefinitionOverriding()) {
 				// 不允许覆盖已注册的 BeanDefinition，抛出异常
-=======
-		// 检查是否有同名的 BeanDefinition 已经在 IoC 容器中注册，如果已经注册，
-		// 并且不允许覆盖已注册的 Bean，则抛出注册失败异常
-		BeanDefinition existingDefinition = this.beanDefinitionMap.get(beanName);
-		if (existingDefinition != null) {
-			if (!isAllowBeanDefinitionOverriding()) {
->>>>>>> e82498b7
 				throw new BeanDefinitionOverrideException(beanName, beanDefinition, existingDefinition);
 			} else if (existingDefinition.getRole() < beanDefinition.getRole()) {
 				// e.g. was ROLE_APPLICATION, now overriding with ROLE_SUPPORT or ROLE_INFRASTRUCTURE
@@ -922,7 +911,6 @@
 							"] with [" + beanDefinition + "]");
 				}
 			}
-<<<<<<< HEAD
 			// 如果允许覆盖，则同名的 BeanDefinition，后注册的覆盖先注册的
 			this.beanDefinitionMap.put(beanName, beanDefinition);
 		} else {
@@ -936,26 +924,14 @@
 					/**
 					 * 将该 beanName 添加到 beanDefinitionNames 中
 					 */
-=======
-			// 如果允许覆盖，则同名的 Bean，后注册的覆盖先注册的
-			this.beanDefinitionMap.put(beanName, beanDefinition);
-		} else {
-			if (hasBeanCreationStarted()) {
-				// Cannot modify startup-time collection elements anymore (for stable iteration)
-				synchronized (this.beanDefinitionMap) {
-					this.beanDefinitionMap.put(beanName, beanDefinition);
->>>>>>> e82498b7
 					List<String> updatedDefinitions = new ArrayList<>(this.beanDefinitionNames.size() + 1);
 					updatedDefinitions.addAll(this.beanDefinitionNames);
 					updatedDefinitions.add(beanName);
 					this.beanDefinitionNames = updatedDefinitions;
-<<<<<<< HEAD
 					/**
 					 * 如果 manualSingletonNames 中包含该 beanName，
 					 * 则从 manualSingletonNames 中去掉该 beanName
 					 */
-=======
->>>>>>> e82498b7
 					if (this.manualSingletonNames.contains(beanName)) {
 						Set<String> updatedSingletons = new LinkedHashSet<>(this.manualSingletonNames);
 						updatedSingletons.remove(beanName);
@@ -1002,24 +978,24 @@
 		}
 		this.frozenBeanDefinitionNames = null;
 
-		resetBeanDefinition(beanName);
-	}
-
-	/**
-	 * Reset all bean definition caches for the given bean,
-	 * including the caches of beans that are derived from it.
-	 * <p>Called after an existing bean definition has been replaced or removed,
-	 * triggering {@link #clearMergedBeanDefinition}, {@link #destroySingleton}
-	 * and {@link MergedBeanDefinitionPostProcessor#resetBeanDefinition} on the
-	 * given bean and on all bean definitions that have the given bean as parent.
-	 *
-	 * @param beanName the name of the bean to reset
-	 * @see #registerBeanDefinition
-	 * @see #removeBeanDefinition
-	 */
-	protected void resetBeanDefinition(String beanName) {
-		// Remove the merged bean definition for the given bean, if already created.
-		clearMergedBeanDefinition(beanName);
+        resetBeanDefinition(beanName);
+    }
+
+    /**
+     * Reset all bean definition caches for the given bean,
+     * including the caches of beans that are derived from it.
+     * <p>Called after an existing bean definition has been replaced or removed,
+     * triggering {@link #clearMergedBeanDefinition}, {@link #destroySingleton}
+     * and {@link MergedBeanDefinitionPostProcessor#resetBeanDefinition} on the
+     * given bean and on all bean definitions that have the given bean as parent.
+     *
+     * @param beanName the name of the bean to reset
+     * @see #registerBeanDefinition
+     * @see #removeBeanDefinition
+     */
+    protected void resetBeanDefinition(String beanName) {
+        // Remove the merged bean definition for the given bean, if already created.
+        clearMergedBeanDefinition(beanName);
 
 		// Remove corresponding bean from singleton cache, if any. Shouldn't usually
 		// be necessary, rather just meant for overriding a context's default beans
@@ -1109,10 +1085,7 @@
 		if (namedBean != null) {
 			return namedBean;
 		}
-<<<<<<< HEAD
-=======
 		// 如果当前 Spring 容器中没有获取到相应的 Bean 信息，则从父容器中获取
->>>>>>> e82498b7
 		BeanFactory parent = getParentBeanFactory();
 		if (parent instanceof AutowireCapableBeanFactory) {
 			return ((AutowireCapableBeanFactory) parent).resolveNamedBean(requiredType);
@@ -1120,8 +1093,6 @@
 		throw new NoSuchBeanDefinitionException(requiredType);
 	}
 
-<<<<<<< HEAD
-=======
 	/**
 	 * 解析 Bean
 	 *
@@ -1132,7 +1103,6 @@
 	 * @return
 	 * @throws BeansException
 	 */
->>>>>>> e82498b7
 	@SuppressWarnings("unchecked")
 	@Nullable
 	private <T> NamedBeanHolder<T> resolveNamedBean(
@@ -1160,14 +1130,6 @@
 			Map<String, Object> candidates = new LinkedHashMap<>(candidateNames.length);
 			for (String beanName : candidateNames) {
 				if (containsSingleton(beanName) && args == null) {
-<<<<<<< HEAD
-					Object beanInstance = getBean(beanName);
-					candidates.put(beanName, (beanInstance instanceof NullBean ? null : beanInstance));
-				} else {
-					candidates.put(beanName, getType(beanName));
-				}
-			}
-=======
 					// 单例
 					Object beanInstance = getBean(beanName);
 					candidates.put(beanName, (beanInstance instanceof NullBean ? null : beanInstance));
@@ -1178,7 +1140,6 @@
 			}
 
 			// 有多个 Bean 实例的话 则取带有 Primary 注解或者带有 Primary 信息的 Bean
->>>>>>> e82498b7
 			String candidateName = determinePrimaryCandidate(candidates, requiredType.toClass());
 			if (candidateName == null) {
 				candidateName = determineHighestPriorityCandidate(candidates, requiredType.toClass());
@@ -1195,8 +1156,8 @@
 			}
 		}
 
-		return null;
-	}
+        return null;
+    }
 
 	@Override
 	@Nullable
@@ -1395,9 +1356,9 @@
 		}
 	}
 
-	private boolean isRequired(DependencyDescriptor descriptor) {
-		return getAutowireCandidateResolver().isRequired(descriptor);
-	}
+    private boolean isRequired(DependencyDescriptor descriptor) {
+        return getAutowireCandidateResolver().isRequired(descriptor);
+    }
 
 	private boolean indicatesMultipleBeans(Class<?> type) {
 		return (type.isArray() || (type.isInterface() &&
@@ -1617,22 +1578,22 @@
 		return highestPriorityBeanName;
 	}
 
-	/**
-	 * Return whether the bean definition for the given bean name has been
-	 * marked as a primary bean.
-	 *
-	 * @param beanName     the name of the bean
-	 * @param beanInstance the corresponding bean instance (can be null)
-	 * @return whether the given bean qualifies as primary
-	 */
-	protected boolean isPrimary(String beanName, Object beanInstance) {
-		if (containsBeanDefinition(beanName)) {
-			return getMergedLocalBeanDefinition(beanName).isPrimary();
-		}
-		BeanFactory parent = getParentBeanFactory();
-		return (parent instanceof DefaultListableBeanFactory &&
-				((DefaultListableBeanFactory) parent).isPrimary(beanName, beanInstance));
-	}
+    /**
+     * Return whether the bean definition for the given bean name has been
+     * marked as a primary bean.
+     *
+     * @param beanName     the name of the bean
+     * @param beanInstance the corresponding bean instance (can be null)
+     * @return whether the given bean qualifies as primary
+     */
+    protected boolean isPrimary(String beanName, Object beanInstance) {
+        if (containsBeanDefinition(beanName)) {
+            return getMergedLocalBeanDefinition(beanName).isPrimary();
+        }
+        BeanFactory parent = getParentBeanFactory();
+        return (parent instanceof DefaultListableBeanFactory &&
+                ((DefaultListableBeanFactory) parent).isPrimary(beanName, beanInstance));
+    }
 
 	/**
 	 * Return the priority assigned for the given bean instance by
@@ -1656,32 +1617,32 @@
 		return null;
 	}
 
-	/**
-	 * Determine whether the given candidate name matches the bean name or the aliases
-	 * stored in this bean definition.
-	 */
-	protected boolean matchesBeanName(String beanName, @Nullable String candidateName) {
-		return (candidateName != null &&
-				(candidateName.equals(beanName) || ObjectUtils.containsElement(getAliases(beanName), candidateName)));
-	}
-
-	/**
-	 * Determine whether the given beanName/candidateName pair indicates a self reference,
-	 * i.e. whether the candidate points back to the original bean or to a factory method
-	 * on the original bean.
-	 */
-	private boolean isSelfReference(@Nullable String beanName, @Nullable String candidateName) {
-		return (beanName != null && candidateName != null &&
-				(beanName.equals(candidateName) || (containsBeanDefinition(candidateName) &&
-						beanName.equals(getMergedLocalBeanDefinition(candidateName).getFactoryBeanName()))));
-	}
-
-	/**
-	 * Raise a NoSuchBeanDefinitionException or BeanNotOfRequiredTypeException
-	 * for an unresolvable dependency.
-	 */
-	private void raiseNoMatchingBeanFound(
-			Class<?> type, ResolvableType resolvableType, DependencyDescriptor descriptor) throws BeansException {
+    /**
+     * Determine whether the given candidate name matches the bean name or the aliases
+     * stored in this bean definition.
+     */
+    protected boolean matchesBeanName(String beanName, @Nullable String candidateName) {
+        return (candidateName != null &&
+                (candidateName.equals(beanName) || ObjectUtils.containsElement(getAliases(beanName), candidateName)));
+    }
+
+    /**
+     * Determine whether the given beanName/candidateName pair indicates a self reference,
+     * i.e. whether the candidate points back to the original bean or to a factory method
+     * on the original bean.
+     */
+    private boolean isSelfReference(@Nullable String beanName, @Nullable String candidateName) {
+        return (beanName != null && candidateName != null &&
+                (beanName.equals(candidateName) || (containsBeanDefinition(candidateName) &&
+                        beanName.equals(getMergedLocalBeanDefinition(candidateName).getFactoryBeanName()))));
+    }
+
+    /**
+     * Raise a NoSuchBeanDefinitionException or BeanNotOfRequiredTypeException
+     * for an unresolvable dependency.
+     */
+    private void raiseNoMatchingBeanFound(
+            Class<?> type, ResolvableType resolvableType, DependencyDescriptor descriptor) throws BeansException {
 
 		checkBeanNotOfRequiredType(type, descriptor);
 
@@ -1738,300 +1699,300 @@
 	}
 
 
-	@Override
-	public String toString() {
-		StringBuilder sb = new StringBuilder(ObjectUtils.identityToString(this));
-		sb.append(": defining beans [");
-		sb.append(StringUtils.collectionToCommaDelimitedString(this.beanDefinitionNames));
-		sb.append("]; ");
-		BeanFactory parent = getParentBeanFactory();
-		if (parent == null) {
-			sb.append("root of factory hierarchy");
-		} else {
-			sb.append("parent: ").append(ObjectUtils.identityToString(parent));
-		}
-		return sb.toString();
-	}
-
-
-	//---------------------------------------------------------------------
-	// Serialization support
-	//---------------------------------------------------------------------
-
-	private void readObject(ObjectInputStream ois) throws IOException, ClassNotFoundException {
-		throw new NotSerializableException("DefaultListableBeanFactory itself is not deserializable - " +
-				"just a SerializedBeanFactoryReference is");
-	}
-
-	protected Object writeReplace() throws ObjectStreamException {
-		if (this.serializationId != null) {
-			return new SerializedBeanFactoryReference(this.serializationId);
-		} else {
-			throw new NotSerializableException("DefaultListableBeanFactory has no serialization id");
-		}
-	}
-
-
-	/**
-	 * Minimal id reference to the factory.
-	 * Resolved to the actual factory instance on deserialization.
-	 */
-	private static class SerializedBeanFactoryReference implements Serializable {
-
-		private final String id;
-
-		public SerializedBeanFactoryReference(String id) {
-			this.id = id;
-		}
-
-		private Object readResolve() {
-			Reference<?> ref = serializableFactories.get(this.id);
-			if (ref != null) {
-				Object result = ref.get();
-				if (result != null) {
-					return result;
-				}
-			}
-			// Lenient fallback: dummy factory in case of original factory not found...
-			DefaultListableBeanFactory dummyFactory = new DefaultListableBeanFactory();
-			dummyFactory.serializationId = this.id;
-			return dummyFactory;
-		}
-	}
-
-
-	/**
-	 * A dependency descriptor marker for nested elements.
-	 */
-	private static class NestedDependencyDescriptor extends DependencyDescriptor {
-
-		public NestedDependencyDescriptor(DependencyDescriptor original) {
-			super(original);
-			increaseNestingLevel();
-		}
-	}
-
-
-	/**
-	 * A dependency descriptor for a multi-element declaration with nested elements.
-	 */
-	private static class MultiElementDescriptor extends NestedDependencyDescriptor {
-
-		public MultiElementDescriptor(DependencyDescriptor original) {
-			super(original);
-		}
-	}
-
-
-	/**
-	 * A dependency descriptor marker for stream access to multiple elements.
-	 */
-	private static class StreamDependencyDescriptor extends DependencyDescriptor {
-
-		private final boolean ordered;
-
-		public StreamDependencyDescriptor(DependencyDescriptor original, boolean ordered) {
-			super(original);
-			this.ordered = ordered;
-		}
-
-		public boolean isOrdered() {
-			return this.ordered;
-		}
-	}
-
-
-	private interface BeanObjectProvider<T> extends ObjectProvider<T>, Serializable {
-	}
-
-
-	/**
-	 * Serializable ObjectFactory/ObjectProvider for lazy resolution of a dependency.
-	 */
-	private class DependencyObjectProvider implements BeanObjectProvider<Object> {
-
-		private final DependencyDescriptor descriptor;
-
-		private final boolean optional;
-
-		@Nullable
-		private final String beanName;
-
-		public DependencyObjectProvider(DependencyDescriptor descriptor, @Nullable String beanName) {
-			this.descriptor = new NestedDependencyDescriptor(descriptor);
-			this.optional = (this.descriptor.getDependencyType() == Optional.class);
-			this.beanName = beanName;
-		}
-
-		@Override
-		public Object getObject() throws BeansException {
-			if (this.optional) {
-				return createOptionalDependency(this.descriptor, this.beanName);
-			} else {
-				Object result = doResolveDependency(this.descriptor, this.beanName, null, null);
-				if (result == null) {
-					throw new NoSuchBeanDefinitionException(this.descriptor.getResolvableType());
-				}
-				return result;
-			}
-		}
-
-		@Override
-		public Object getObject(final Object... args) throws BeansException {
-			if (this.optional) {
-				return createOptionalDependency(this.descriptor, this.beanName, args);
-			} else {
-				DependencyDescriptor descriptorToUse = new DependencyDescriptor(this.descriptor) {
-					@Override
-					public Object resolveCandidate(String beanName, Class<?> requiredType, BeanFactory beanFactory) {
-						return beanFactory.getBean(beanName, args);
-					}
-				};
-				Object result = doResolveDependency(descriptorToUse, this.beanName, null, null);
-				if (result == null) {
-					throw new NoSuchBeanDefinitionException(this.descriptor.getResolvableType());
-				}
-				return result;
-			}
-		}
-
-		@Override
-		@Nullable
-		public Object getIfAvailable() throws BeansException {
-			if (this.optional) {
-				return createOptionalDependency(this.descriptor, this.beanName);
-			} else {
-				DependencyDescriptor descriptorToUse = new DependencyDescriptor(this.descriptor) {
-					@Override
-					public boolean isRequired() {
-						return false;
-					}
-				};
-				return doResolveDependency(descriptorToUse, this.beanName, null, null);
-			}
-		}
-
-		@Override
-		@Nullable
-		public Object getIfUnique() throws BeansException {
-			DependencyDescriptor descriptorToUse = new DependencyDescriptor(this.descriptor) {
-				@Override
-				public boolean isRequired() {
-					return false;
-				}
-
-				@Override
-				@Nullable
-				public Object resolveNotUnique(ResolvableType type, Map<String, Object> matchingBeans) {
-					return null;
-				}
-			};
-			if (this.optional) {
-				return createOptionalDependency(descriptorToUse, this.beanName);
-			} else {
-				return doResolveDependency(descriptorToUse, this.beanName, null, null);
-			}
-		}
-
-		@Nullable
-		protected Object getValue() throws BeansException {
-			if (this.optional) {
-				return createOptionalDependency(this.descriptor, this.beanName);
-			} else {
-				return doResolveDependency(this.descriptor, this.beanName, null, null);
-			}
-		}
-
-		@Override
-		public Stream<Object> stream() {
-			return resolveStream(false);
-		}
-
-		@Override
-		public Stream<Object> orderedStream() {
-			return resolveStream(true);
-		}
-
-		@SuppressWarnings("unchecked")
-		private Stream<Object> resolveStream(boolean ordered) {
-			DependencyDescriptor descriptorToUse = new StreamDependencyDescriptor(this.descriptor, ordered);
-			Object result = doResolveDependency(descriptorToUse, this.beanName, null, null);
-			Assert.state(result instanceof Stream, "Stream expected");
-			return (Stream<Object>) result;
-		}
-	}
-
-
-	/**
-	 * Separate inner class for avoiding a hard dependency on the {@code javax.inject} API.
-	 * Actual {@code javax.inject.Provider} implementation is nested here in order to make it
-	 * invisible for Graal's introspection of DefaultListableBeanFactory's nested classes.
-	 */
-	private class Jsr330Factory implements Serializable {
-
-		public Object createDependencyProvider(DependencyDescriptor descriptor, @Nullable String beanName) {
-			return new Jsr330Provider(descriptor, beanName);
-		}
-
-		private class Jsr330Provider extends DependencyObjectProvider implements Provider<Object> {
-
-			public Jsr330Provider(DependencyDescriptor descriptor, @Nullable String beanName) {
-				super(descriptor, beanName);
-			}
-
-			@Override
-			@Nullable
-			public Object get() throws BeansException {
-				return getValue();
-			}
-		}
-	}
-
-
-	/**
-	 * An {@link org.springframework.core.OrderComparator.OrderSourceProvider} implementation
-	 * that is aware of the bean metadata of the instances to sort.
-	 * <p>Lookup for the method factory of an instance to sort, if any, and let the
-	 * comparator retrieve the {@link org.springframework.core.annotation.Order}
-	 * value defined on it. This essentially allows for the following construct:
-	 */
-	private class FactoryAwareOrderSourceProvider implements OrderComparator.OrderSourceProvider {
-
-		private final Map<Object, String> instancesToBeanNames;
-
-		public FactoryAwareOrderSourceProvider(Map<Object, String> instancesToBeanNames) {
-			this.instancesToBeanNames = instancesToBeanNames;
-		}
-
-		@Override
-		@Nullable
-		public Object getOrderSource(Object obj) {
-			RootBeanDefinition beanDefinition = getRootBeanDefinition(this.instancesToBeanNames.get(obj));
-			if (beanDefinition == null) {
-				return null;
-			}
-			List<Object> sources = new ArrayList<>(2);
-			Method factoryMethod = beanDefinition.getResolvedFactoryMethod();
-			if (factoryMethod != null) {
-				sources.add(factoryMethod);
-			}
-			Class<?> targetType = beanDefinition.getTargetType();
-			if (targetType != null && targetType != obj.getClass()) {
-				sources.add(targetType);
-			}
-			return sources.toArray();
-		}
-
-		@Nullable
-		private RootBeanDefinition getRootBeanDefinition(@Nullable String beanName) {
-			if (beanName != null && containsBeanDefinition(beanName)) {
-				BeanDefinition bd = getMergedBeanDefinition(beanName);
-				if (bd instanceof RootBeanDefinition) {
-					return (RootBeanDefinition) bd;
-				}
-			}
-			return null;
-		}
-	}
+    @Override
+    public String toString() {
+        StringBuilder sb = new StringBuilder(ObjectUtils.identityToString(this));
+        sb.append(": defining beans [");
+        sb.append(StringUtils.collectionToCommaDelimitedString(this.beanDefinitionNames));
+        sb.append("]; ");
+        BeanFactory parent = getParentBeanFactory();
+        if (parent == null) {
+            sb.append("root of factory hierarchy");
+        } else {
+            sb.append("parent: ").append(ObjectUtils.identityToString(parent));
+        }
+        return sb.toString();
+    }
+
+
+    //---------------------------------------------------------------------
+    // Serialization support
+    //---------------------------------------------------------------------
+
+    private void readObject(ObjectInputStream ois) throws IOException, ClassNotFoundException {
+        throw new NotSerializableException("DefaultListableBeanFactory itself is not deserializable - " +
+                "just a SerializedBeanFactoryReference is");
+    }
+
+    protected Object writeReplace() throws ObjectStreamException {
+        if (this.serializationId != null) {
+            return new SerializedBeanFactoryReference(this.serializationId);
+        } else {
+            throw new NotSerializableException("DefaultListableBeanFactory has no serialization id");
+        }
+    }
+
+
+    /**
+     * Minimal id reference to the factory.
+     * Resolved to the actual factory instance on deserialization.
+     */
+    private static class SerializedBeanFactoryReference implements Serializable {
+
+        private final String id;
+
+        public SerializedBeanFactoryReference(String id) {
+            this.id = id;
+        }
+
+        private Object readResolve() {
+            Reference<?> ref = serializableFactories.get(this.id);
+            if (ref != null) {
+                Object result = ref.get();
+                if (result != null) {
+                    return result;
+                }
+            }
+            // Lenient fallback: dummy factory in case of original factory not found...
+            DefaultListableBeanFactory dummyFactory = new DefaultListableBeanFactory();
+            dummyFactory.serializationId = this.id;
+            return dummyFactory;
+        }
+    }
+
+
+    /**
+     * A dependency descriptor marker for nested elements.
+     */
+    private static class NestedDependencyDescriptor extends DependencyDescriptor {
+
+        public NestedDependencyDescriptor(DependencyDescriptor original) {
+            super(original);
+            increaseNestingLevel();
+        }
+    }
+
+
+    /**
+     * A dependency descriptor for a multi-element declaration with nested elements.
+     */
+    private static class MultiElementDescriptor extends NestedDependencyDescriptor {
+
+        public MultiElementDescriptor(DependencyDescriptor original) {
+            super(original);
+        }
+    }
+
+
+    /**
+     * A dependency descriptor marker for stream access to multiple elements.
+     */
+    private static class StreamDependencyDescriptor extends DependencyDescriptor {
+
+        private final boolean ordered;
+
+        public StreamDependencyDescriptor(DependencyDescriptor original, boolean ordered) {
+            super(original);
+            this.ordered = ordered;
+        }
+
+        public boolean isOrdered() {
+            return this.ordered;
+        }
+    }
+
+
+    private interface BeanObjectProvider<T> extends ObjectProvider<T>, Serializable {
+    }
+
+
+    /**
+     * Serializable ObjectFactory/ObjectProvider for lazy resolution of a dependency.
+     */
+    private class DependencyObjectProvider implements BeanObjectProvider<Object> {
+
+        private final DependencyDescriptor descriptor;
+
+        private final boolean optional;
+
+        @Nullable
+        private final String beanName;
+
+        public DependencyObjectProvider(DependencyDescriptor descriptor, @Nullable String beanName) {
+            this.descriptor = new NestedDependencyDescriptor(descriptor);
+            this.optional = (this.descriptor.getDependencyType() == Optional.class);
+            this.beanName = beanName;
+        }
+
+        @Override
+        public Object getObject() throws BeansException {
+            if (this.optional) {
+                return createOptionalDependency(this.descriptor, this.beanName);
+            } else {
+                Object result = doResolveDependency(this.descriptor, this.beanName, null, null);
+                if (result == null) {
+                    throw new NoSuchBeanDefinitionException(this.descriptor.getResolvableType());
+                }
+                return result;
+            }
+        }
+
+        @Override
+        public Object getObject(final Object... args) throws BeansException {
+            if (this.optional) {
+                return createOptionalDependency(this.descriptor, this.beanName, args);
+            } else {
+                DependencyDescriptor descriptorToUse = new DependencyDescriptor(this.descriptor) {
+                    @Override
+                    public Object resolveCandidate(String beanName, Class<?> requiredType, BeanFactory beanFactory) {
+                        return beanFactory.getBean(beanName, args);
+                    }
+                };
+                Object result = doResolveDependency(descriptorToUse, this.beanName, null, null);
+                if (result == null) {
+                    throw new NoSuchBeanDefinitionException(this.descriptor.getResolvableType());
+                }
+                return result;
+            }
+        }
+
+        @Override
+        @Nullable
+        public Object getIfAvailable() throws BeansException {
+            if (this.optional) {
+                return createOptionalDependency(this.descriptor, this.beanName);
+            } else {
+                DependencyDescriptor descriptorToUse = new DependencyDescriptor(this.descriptor) {
+                    @Override
+                    public boolean isRequired() {
+                        return false;
+                    }
+                };
+                return doResolveDependency(descriptorToUse, this.beanName, null, null);
+            }
+        }
+
+        @Override
+        @Nullable
+        public Object getIfUnique() throws BeansException {
+            DependencyDescriptor descriptorToUse = new DependencyDescriptor(this.descriptor) {
+                @Override
+                public boolean isRequired() {
+                    return false;
+                }
+
+                @Override
+                @Nullable
+                public Object resolveNotUnique(ResolvableType type, Map<String, Object> matchingBeans) {
+                    return null;
+                }
+            };
+            if (this.optional) {
+                return createOptionalDependency(descriptorToUse, this.beanName);
+            } else {
+                return doResolveDependency(descriptorToUse, this.beanName, null, null);
+            }
+        }
+
+        @Nullable
+        protected Object getValue() throws BeansException {
+            if (this.optional) {
+                return createOptionalDependency(this.descriptor, this.beanName);
+            } else {
+                return doResolveDependency(this.descriptor, this.beanName, null, null);
+            }
+        }
+
+        @Override
+        public Stream<Object> stream() {
+            return resolveStream(false);
+        }
+
+        @Override
+        public Stream<Object> orderedStream() {
+            return resolveStream(true);
+        }
+
+        @SuppressWarnings("unchecked")
+        private Stream<Object> resolveStream(boolean ordered) {
+            DependencyDescriptor descriptorToUse = new StreamDependencyDescriptor(this.descriptor, ordered);
+            Object result = doResolveDependency(descriptorToUse, this.beanName, null, null);
+            Assert.state(result instanceof Stream, "Stream expected");
+            return (Stream<Object>) result;
+        }
+    }
+
+
+    /**
+     * Separate inner class for avoiding a hard dependency on the {@code javax.inject} API.
+     * Actual {@code javax.inject.Provider} implementation is nested here in order to make it
+     * invisible for Graal's introspection of DefaultListableBeanFactory's nested classes.
+     */
+    private class Jsr330Factory implements Serializable {
+
+        public Object createDependencyProvider(DependencyDescriptor descriptor, @Nullable String beanName) {
+            return new Jsr330Provider(descriptor, beanName);
+        }
+
+        private class Jsr330Provider extends DependencyObjectProvider implements Provider<Object> {
+
+            public Jsr330Provider(DependencyDescriptor descriptor, @Nullable String beanName) {
+                super(descriptor, beanName);
+            }
+
+            @Override
+            @Nullable
+            public Object get() throws BeansException {
+                return getValue();
+            }
+        }
+    }
+
+
+    /**
+     * An {@link org.springframework.core.OrderComparator.OrderSourceProvider} implementation
+     * that is aware of the bean metadata of the instances to sort.
+     * <p>Lookup for the method factory of an instance to sort, if any, and let the
+     * comparator retrieve the {@link org.springframework.core.annotation.Order}
+     * value defined on it. This essentially allows for the following construct:
+     */
+    private class FactoryAwareOrderSourceProvider implements OrderComparator.OrderSourceProvider {
+
+        private final Map<Object, String> instancesToBeanNames;
+
+        public FactoryAwareOrderSourceProvider(Map<Object, String> instancesToBeanNames) {
+            this.instancesToBeanNames = instancesToBeanNames;
+        }
+
+        @Override
+        @Nullable
+        public Object getOrderSource(Object obj) {
+            RootBeanDefinition beanDefinition = getRootBeanDefinition(this.instancesToBeanNames.get(obj));
+            if (beanDefinition == null) {
+                return null;
+            }
+            List<Object> sources = new ArrayList<>(2);
+            Method factoryMethod = beanDefinition.getResolvedFactoryMethod();
+            if (factoryMethod != null) {
+                sources.add(factoryMethod);
+            }
+            Class<?> targetType = beanDefinition.getTargetType();
+            if (targetType != null && targetType != obj.getClass()) {
+                sources.add(targetType);
+            }
+            return sources.toArray();
+        }
+
+        @Nullable
+        private RootBeanDefinition getRootBeanDefinition(@Nullable String beanName) {
+            if (beanName != null && containsBeanDefinition(beanName)) {
+                BeanDefinition bd = getMergedBeanDefinition(beanName);
+                if (bd instanceof RootBeanDefinition) {
+                    return (RootBeanDefinition) bd;
+                }
+            }
+            return null;
+        }
+    }
 
 }