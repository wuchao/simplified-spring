package org.springframework.context.annotation;

import org.junit.Test;
import org.springframework.context.annotation.beans.UserService;

public class AnnotationConfigApplicationContextTests {

	@Test
	public void testAnnotationConfigApplicationContext() {
		AnnotationConfigApplicationContext context = new AnnotationConfigApplicationContext();
		context.scan("org.springframework.context.annotation.beans");
		context.refresh();

		Object object = context.getBean(UserService.class);
		if (object instanceof UserService) {
<<<<<<< HEAD
			System.out.println(((UserService) object).welcome());
			System.out.println("companyName: " +
					((UserService) object).getCompanyName());
=======
			UserService userService = (UserService) object;
			System.out.println(userService.welcome() + userService.getCompanyName());
>>>>>>> e82498b7
		}
	}

}<|MERGE_RESOLUTION|>--- conflicted
+++ resolved
@@ -13,14 +13,8 @@
 
 		Object object = context.getBean(UserService.class);
 		if (object instanceof UserService) {
-<<<<<<< HEAD
-			System.out.println(((UserService) object).welcome());
-			System.out.println("companyName: " +
-					((UserService) object).getCompanyName());
-=======
 			UserService userService = (UserService) object;
 			System.out.println(userService.welcome() + userService.getCompanyName());
->>>>>>> e82498b7
 		}
 	}
 
